--- conflicted
+++ resolved
@@ -18,11 +18,7 @@
   \xe2\x80\xa2 Packages in scope: app-a, pkg-a (esc)
   \xe2\x80\xa2 Running dev in 2 packages (esc)
   \xe2\x80\xa2 Remote caching disabled (esc)
-<<<<<<< HEAD
-  app-a:dev: cache miss, executing be1cac8002fa8450
-=======
-  app-a:dev: cache miss, executing fa8dfc5dbe08663d
->>>>>>> ef9f6b8a
+  app-a:dev: cache miss, executing 0d3d99e6bc536033
   app-a:dev: 
   app-a:dev: > dev
   app-a:dev: > echo 'dev app-a'
